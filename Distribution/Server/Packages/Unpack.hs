-- Unpack a tarball containing a Cabal package
{-# LANGUAGE GeneralizedNewtypeDeriving #-}
{-# LANGUAGE FlexibleContexts #-}
{-# LANGUAGE RankNTypes #-}
{-# LANGUAGE ScopedTypeVariables #-}
module Distribution.Server.Packages.Unpack (
    CombinedTarErrs(..),
    checkEntries,
    checkUselessPermissions,
    unpackPackage,
    unpackPackageRaw,
  ) where

import Distribution.Server.Prelude

import qualified Codec.Archive.Tar       as Tar
import qualified Codec.Archive.Tar.Entry as Tar
import qualified Codec.Archive.Tar.Check as Tar

import Distribution.Version
         ( nullVersion, mkVersion )
import Distribution.Types.PackageName
         ( mkPackageName, unPackageName )
import Distribution.Package
         ( PackageIdentifier, packageVersion, packageName, PackageName )
import Distribution.PackageDescription
         ( GenericPackageDescription(..), PackageDescription(..)
<<<<<<< HEAD
         , specVersion )
=======
         , allBuildInfo, allLibraries
         , mixins, signatures, specVersion, license
         )
>>>>>>> 6396f245
import Distribution.PackageDescription.Configuration
         ( flattenPackageDescription )
import Distribution.PackageDescription.Check
         ( PackageCheck(..), checkPackage, CheckPackageContentOps(..)
         , checkPackageContent )
import Distribution.Parsec.Common
         ( showPError, showPWarning )
import Distribution.Text
         ( Text(..), display, simpleParse )
import Distribution.Server.Util.ParseSpecVer
import qualified Distribution.SPDX as SPDX
import qualified Distribution.Compat.ReadP as Parse

import Control.Monad.Except
         ( ExceptT, runExceptT, MonadError, throwError )
import Control.Monad.Identity
         ( Identity(..) )
import Control.Monad.Writer
         ( WriterT(..), MonadWriter, tell )
import Data.Bits
         ( (.&.) )
import Data.ByteString.Lazy
         ( ByteString )
import qualified Data.ByteString.Lazy as LBS
import Data.List
         ( nub, partition, intercalate, isPrefixOf )
import qualified Data.Map.Strict as Map
         ( fromList, lookup )
import Data.Time
         ( UTCTime(..), fromGregorian, addUTCTime )
import Data.Time.Clock.POSIX
         ( posixSecondsToUTCTime )
import qualified Data.Version
import qualified Distribution.Server.Util.GZip as GZip
import System.FilePath
         ( (</>), (<.>), splitDirectories, splitExtension, normalise )
import qualified System.FilePath.Windows
         ( takeFileName )
import qualified System.FilePath.Posix
         ( takeFileName, takeDirectory, addTrailingPathSeparator
         , dropTrailingPathSeparator )
import qualified Text.PrettyPrint as Disp
import Text.Printf
         ( printf )

-- Whether to allow upload of "all rights reserved" packages
allowAllRightsReserved :: Bool
allowAllRightsReserved = False

-- | Upload or check a tarball containing a Cabal package.
-- Returns either an fatal error or a package description and a list
-- of warnings.
unpackPackage :: UTCTime -> FilePath -> ByteString
              -> Either String
                        ((GenericPackageDescription, ByteString), [String])
unpackPackage now tarGzFile contents =
  runUploadMonad $ do
    (pkgId, tarIndex) <- tarPackageChecks False now tarGzFile contents
    (pkgDesc, warnings, cabalEntry) <- basicChecks pkgId tarIndex
    mapM_ throwError warnings
    extraChecks pkgDesc pkgId tarIndex
    return (pkgDesc, cabalEntry)

unpackPackageRaw :: FilePath -> ByteString
                 -> Either String
                           ((GenericPackageDescription, ByteString), [String])
unpackPackageRaw tarGzFile contents =
  runUploadMonad $ do
    (pkgId, tarIndex) <- tarPackageChecks True noTime tarGzFile contents
    (pkgDesc, _warnings, cabalEntry) <- basicChecks pkgId tarIndex
    return (pkgDesc, cabalEntry)
  where
    noTime = UTCTime (fromGregorian 1970 1 1) 0

data TaggedPackageId = TaggedPackageId {
        _taggedPkgName   :: PackageName,
        taggedPkgVersion :: Data.Version.Version
    }

instance Text TaggedPackageId where
    disp (TaggedPackageId n v)
        | v == Data.Version.Version [] [] = disp n
        | otherwise = disp n Disp.<> Disp.char '-' Disp.<> disp v

    parse = do
        n <- parse
        v <- (Parse.char '-' >> parse) Parse.<++ return (Data.Version.Version [] [])
        return (TaggedPackageId n v)

tarPackageChecks :: Bool -> UTCTime -> FilePath -> ByteString
                 -> UploadMonad (PackageIdentifier, TarIndex)
tarPackageChecks lax now tarGzFile contents = do
  let (pkgidStr, ext) = (base, tar ++ gz)
        where (tarFile, gz) = splitExtension (portableTakeFileName tarGzFile)
              (base,   tar) = splitExtension tarFile
  unless (ext == ".tar.gz") $
    throwError $ tarGzFile ++ " is not a gzipped tar file, it must have the .tar.gz extension"

  let versionTags (Data.Version.Version _ ts) = ts

  pkgid <- case (simpleParse pkgidStr, simpleParse pkgidStr) of
    (Just pkgid, Just tagged_pkgid)
      | (== nullVersion) . packageVersion $ pkgid
      -> throwError $ "Invalid package id " ++ quote pkgidStr
                   ++ ". It must include the package version number, and not just "
                   ++ "the package name, e.g. 'foo-1.0'."

      | display pkgid == pkgidStr -> return (pkgid :: PackageIdentifier)

      -- NB: we have to use 'TaggedPackageId' here, because the 'PackageId'
      -- parser will drop tags.
      | not . null . versionTags . taggedPkgVersion $ tagged_pkgid
      -> throwError $ "Hackage no longer accepts packages with version tags: "
                   ++ intercalate ", " (versionTags (taggedPkgVersion tagged_pkgid))

    _ -> throwError $ "Invalid package id " ++ quote pkgidStr
                   ++ ". The tarball must use the name of the package."

  -- Extract entries and check the tar format / portability
  let entries = tarballChecks lax now expectedDir
              $ Tar.read (GZip.decompressNamed tarGzFile contents)
      expectedDir = display pkgid

      selectEntry entry = case Tar.entryContent entry of
        Tar.NormalFile bs _         -> Just (normalise (Tar.entryPath entry), NormalFile bs)
        Tar.Directory               -> Just (normalise (Tar.entryPath entry), Directory)
        Tar.SymbolicLink linkTarget -> Just (normalise (Tar.entryPath entry), Link (Tar.fromLinkTarget linkTarget))
        Tar.HardLink     linkTarget -> Just (normalise (Tar.entryPath entry), Link (Tar.fromLinkTarget linkTarget))
        _                           -> Nothing
  files <- selectEntries explainTarError selectEntry entries
  return (pkgid, files)

type TarIndex = [(FilePath, File)]
data File = Directory | NormalFile ByteString | Link FilePath deriving Show

basicChecks :: PackageIdentifier
            -> TarIndex
            -> UploadMonad (GenericPackageDescription, [String], ByteString)
basicChecks pkgid tarIndex = do
  -- Extract the .cabal file from the tarball
  let cabalEntries = [ content | (fp, NormalFile content) <- tarIndex
                               , fp == cabalFileName ]
      name  = unPackageName (packageName pkgid)
      cabalFileName     = display pkgid </> name <.> "cabal"
  cabalEntry   <- case cabalEntries of
    -- NB: tar files *can* contain more than one entry for the same filename.
    -- (This was observed in practice with the package CoreErlang-0.0.1).
    -- In this case, after extracting the tar the *last* file in the archive
    -- wins. Since selectEntries returns results in reverse order we use the head:
    cabalEntry:_ -> -- We tend to keep hold of the .cabal file, but
                    -- cabalEntry itself is part of a much larger
                    -- ByteString (the whole tar file), so we make a
                    -- copy of it
                    return $ LBS.copy cabalEntry
    [] -> throwError $ "The " ++ quote cabalFileName
                    ++ " file is missing from the package tarball."

  when (startsWithBOM cabalEntry) $
    throwError $ "The cabal file starts with a Unicode byte order mark (BOM), "
              ++ "which causes problems for older versions of cabal. Please "
              ++ "save the package's cabal file as UTF8 without the BOM."

  -- Parse the Cabal file
  (specVerOk,pkgDesc, warnings) <- case parseGenericPackageDescriptionChecked cabalEntry of
    (_, _, Left (_, err:_)) -> -- TODO: show all errors
      throwError $ showPError cabalFileName err
    (_, _, Left (_, [])) ->
      throwError $ cabalFileName ++ ": parsing failed"
    (specVerOk', warnings, Right pkgDesc) ->
      return (specVerOk',pkgDesc, map (showPWarning cabalFileName) warnings)

  -- make sure the parseSpecVer heuristic agrees with the full parser
  let specVer = specVersion $ packageDescription pkgDesc

  when (not specVerOk || specVer < mkVersion [1]) $
    throwError "The 'cabal-version' field could not be properly parsed."

  -- Don't allowing uploading new pre-1.2 .cabal files as the parser is likely too lax
  when (specVer < mkVersion [1,2]) $
    throwError "'cabal-version' must be at least 1.2"

  -- Reject not well-defined cabal spec versions on upload; TODO:
  -- factor out these version checks into a function
  when (specVer >= mkVersion [1,25] && specVer < mkVersion [2]) $
    throwError "'cabal-version' in unassigned >=1.25 && <2 range; use 'cabal-version: 2.0' instead"

  when (specVer >= mkVersion [2,1] && specVer < mkVersion [2,2]) $
    throwError "'cabal-version' refers to unassigned 2.1.* range; use 'cabal-version: 2.2' instead"

  -- Safeguard; should already be caught by parser
  unless (specVer < mkVersion [2,3]) $
    throwError "'cabal-version' must be lower than 2.3"

  -- Check that the name and version in Cabal file match
  when (packageName pkgDesc /= packageName pkgid) $
    throwError "Package name in the cabal file does not match the file name."
  when (packageVersion pkgDesc /= packageVersion pkgid) $
    throwError "Package version in the cabal file does not match the file name."

  -- check for reserved/magic package names
  when (packageName pkgid `elem` reservedPkgNames) $
    throwError "Package name is reserved."

  return (pkgDesc, warnings, cabalEntry)

  where
    -- these names are reserved for the time being, as they have
    -- special meaning in cabal's UI
    reservedPkgNames = map mkPackageName ["all","any","none","setup","lib","exe","test"]

-- | The issue is that browsers can upload the file name using either unix
-- or windows convention, so we need to take the basename using either
-- convention. Since windows allows the unix '/' as a separator then we can
-- use the Windows.takeFileName as a portable solution.
--
portableTakeFileName :: FilePath -> String
portableTakeFileName = System.FilePath.Windows.takeFileName

tarOps :: PackageIdentifier -> TarIndex -> CheckPackageContentOps UploadMonad
tarOps pkgId tarIndex = CheckPackageContentOps {
  doesFileExist        = fileExist    . relative,
  doesDirectoryExist   = dirExist . relative . System.FilePath.Posix.addTrailingPathSeparator,
  getDirectoryContents = dirContents . System.FilePath.Posix.dropTrailingPathSeparator . relative,
  getFileContents      = fileContents . relative
}
  where
    -- The tar index has names like <pkgid>/foo.cabal, but the
    -- CheckPackageContentOps requests files without specifying the pkgid
    -- root. We convert the requested file paths into the tar index format.
    relative = normalise . (display pkgId </>)
    -- Build the map. In case of multiple intries for a file, we want the
    -- last entry in the tar file to win (per tar append-to-update semantics).
    -- Since the tarIndex list is the reversed tar file, we need to reverse it
    -- back since with Map.fromList later entries win.
    fileMap = Map.fromList (reverse tarIndex)

    resolvePath :: Int -> FilePath -> Either String (Maybe File)
    resolvePath 0 path =
      Left ("Too many links redirects when looking for file " ++ quote path)
    resolvePath n path =
      case Map.lookup path fileMap of
        Just (Link fp) -> resolvePath (n-1) fp
        Just entry -> Right (Just entry)
        Nothing -> Right Nothing

    fileExist path =
      case resolvePath 10 path of
        Left err -> throwError err
        Right (Just NormalFile{}) -> return True
        Right _ -> return False
    dirExist path =
      case resolvePath 10 path of
        Left err -> throwError err
        Right (Just Directory) -> return True
        -- Some .tar files miss some directory entries, though it has files in
        -- those directories. That's enough for the directory to be created,
        -- thus we should consider it to exist.
        _ -> return (any ((path `isPrefixOf`) . fst) tarIndex)
    -- O(n). Only used once to find all .cabal files in the package root. Some
    -- .tar files have duplicate entries for the same .cabal file, so we use
    -- nub.
    dirContents dir =
      return (nub [ fileName
                  | (fp, _) <- tarIndex
                  , System.FilePath.Posix.takeDirectory fp == dir
                  , let fileName = System.FilePath.Posix.takeFileName fp
                  , fileName /= "" ])

    fileContents :: FilePath -> UploadMonad ByteString
    fileContents path =
      case Map.lookup path fileMap of
        Just (NormalFile contents) -> return contents
        Just (Link fp) -> fileContents fp
        _ -> throwError ("getFileContents: file does not exist: " ++ path)

-- Miscellaneous checks on package description
extraChecks :: GenericPackageDescription
            -> PackageIdentifier
            -> TarIndex
            -> UploadMonad ()
extraChecks genPkgDesc pkgId tarIndex = do
  let pkgDesc = flattenPackageDescription genPkgDesc
  fileChecks <- checkPackageContent (tarOps pkgId tarIndex) pkgDesc

  let pureChecks = checkPackage genPkgDesc (Just pkgDesc)
      checks = pureChecks ++ fileChecks
      isDistError (PackageDistSuspicious     {}) = False -- just a warning
      isDistError (PackageDistSuspiciousWarn {}) = False -- just a warning
      isDistError _                              = True
      (errors, warnings) = partition isDistError checks
  mapM_ (throwError . explanation) errors
  mapM_ (warn . explanation) warnings

  -- Proprietary License check (only active in central-server branch)
  unless (allowAllRightsReserved || isAcceptableLicense pkgDesc) $
    throwError $ "This server does not accept packages with 'license' "
              ++ "field set to e.g. AllRightsReserved. See "
              ++ "https://hackage.haskell.org/upload for more information "
              ++ "about accepted licenses."

  -- Check for an existing x-revision
  when (isJust (lookup "x-revision" (customFieldsPD pkgDesc))) $
    throwError $ "Newly uploaded packages must not specify the 'x-revision' "
              ++ "field in their .cabal file. This is only used for "
              ++ "post-release revisions."

-- Monad for uploading packages:
--      WriterT for warning messages
--      Either for fatal errors
newtype UploadMonad a = UploadMonad (WriterT [String] (ExceptT String Identity) a)
  deriving (Functor, Applicative, Monad, MonadWriter [String], MonadError String)

warn :: String -> UploadMonad ()
warn msg = tell [msg]

runUploadMonad :: UploadMonad a -> Either String (a, [String])
runUploadMonad (UploadMonad m) = runIdentity . runExceptT . runWriterT $ m

selectEntries :: forall err a.
                 (err -> String)
              -> (Tar.Entry -> Maybe a)
              -> Tar.Entries err
              -> UploadMonad [a]
selectEntries formatErr select = extract []
  where
    extract :: [a] -> Tar.Entries err -> UploadMonad [a]
    extract _        (Tar.Fail err)           = throwError (formatErr err)
    extract selected  Tar.Done                = return selected
    extract selected (Tar.Next entry entries) =
      case select entry of
        Nothing    -> extract          selected  entries
        Just saved -> extract (saved : selected) entries

data CombinedTarErrs =
     FormatError      Tar.FormatError
   | PortabilityError Tar.PortabilityError
   | TarBombError     FilePath FilePath
   | FutureTimeError  FilePath UTCTime UTCTime
   | PermissionsError FilePath Tar.Permissions

tarballChecks :: Bool -> UTCTime -> FilePath
              -> Tar.Entries Tar.FormatError
              -> Tar.Entries CombinedTarErrs
tarballChecks lax now expectedDir =
    (if not lax then checkFutureTimes now else id)
  . checkTarbomb expectedDir
  . (if not lax then checkUselessPermissions else id)
  . (if lax then ignoreShortTrailer
            else fmapTarError (either id PortabilityError)
               . Tar.checkPortability)
  . fmapTarError FormatError
  where
    ignoreShortTrailer =
      Tar.foldEntries Tar.Next Tar.Done
                      (\e -> case e of
                               FormatError Tar.ShortTrailer -> Tar.Done
                               _                            -> Tar.Fail e)
    fmapTarError f = Tar.foldEntries Tar.Next Tar.Done (Tar.Fail . f)

checkFutureTimes :: UTCTime
                 -> Tar.Entries CombinedTarErrs
                 -> Tar.Entries CombinedTarErrs
checkFutureTimes now =
    checkEntries checkEntry
  where
    -- Allow 30s for client clock skew
    now' = addUTCTime 30 now
    checkEntry entry
      | entryUTCTime > now'
      = Just (FutureTimeError posixPath entryUTCTime now')
      where
        entryUTCTime = posixSecondsToUTCTime (realToFrac (Tar.entryTime entry))
        posixPath    = Tar.fromTarPathToPosixPath (Tar.entryTarPath entry)

    checkEntry _ = Nothing

checkTarbomb :: FilePath -> Tar.Entries CombinedTarErrs -> Tar.Entries CombinedTarErrs
checkTarbomb expectedTopDir =
    checkEntries checkEntry
  where
    checkEntry entry =
      case splitDirectories (Tar.entryPath entry) of
        (topDir:_) | topDir == expectedTopDir -> Nothing
        _ -> Just $ TarBombError (Tar.entryPath entry) expectedTopDir

checkUselessPermissions :: Tar.Entries CombinedTarErrs -> Tar.Entries CombinedTarErrs
checkUselessPermissions =
    checkEntries checkEntry
  where
    checkEntry entry =
      case Tar.entryContent entry of
        (Tar.NormalFile _ _) -> checkPermissions 0o644 (Tar.entryPermissions entry)
        (Tar.Directory) -> checkPermissions 0o755 (Tar.entryPermissions entry)
        _ -> Nothing
      where
        checkPermissions expected actual =
            if expected .&. actual /= expected
                then Just $ PermissionsError (Tar.entryPath entry) actual
                else Nothing


checkEntries :: (Tar.Entry -> Maybe e) -> Tar.Entries e -> Tar.Entries e
checkEntries checkEntry =
  Tar.foldEntries (\entry rest -> maybe (Tar.Next entry rest) Tar.Fail
                                        (checkEntry entry))
                  Tar.Done Tar.Fail

explainTarError :: CombinedTarErrs -> String
explainTarError (TarBombError filename expectedDir) =
    "Bad file name in package tarball: " ++ quote filename
 ++ "\nAll the file in the package tarball must be in the subdirectory "
 ++ quote expectedDir ++ "."
explainTarError (PortabilityError (Tar.NonPortableFormat Tar.GnuFormat)) =
    "This tarball is in the non-standard GNU tar format. "
 ++ "For portability and long-term data preservation, hackage requires that "
 ++ "package tarballs use the standard 'ustar' format. If you are using GNU "
 ++ "tar, use --format=ustar to get the standard portable format."
explainTarError (PortabilityError (Tar.NonPortableFormat Tar.V7Format)) =
    "This tarball is in the old Unix V7 tar format. "
 ++ "For portability and long-term data preservation, hackage requires that "
 ++ "package tarballs use the standard 'ustar' format. Virtually all tar "
 ++ "programs can now produce ustar format (POSIX 1988). For example if you "
 ++ "are using GNU tar, use --format=ustar to get the standard portable format."
explainTarError (PortabilityError (Tar.NonPortableFormat Tar.UstarFormat)) =
    error "explainTarError: impossible UstarFormat"
explainTarError (PortabilityError Tar.NonPortableFileType) =
    "The package tarball contains a non-portable entry type. "
 ++ "For portability, package tarballs should use the 'ustar' format "
 ++ "and only contain normal files, directories and file links."
explainTarError (PortabilityError (Tar.NonPortableEntryNameChar _)) =
    "The package tarball contains an entry with a non-ASCII file name. "
 ++ "For portability, package tarballs should contain only ASCII file names "
 ++ "(e.g. not UTF8 encoded Unicode)."
explainTarError (PortabilityError (err@Tar.NonPortableFileName {})) =
    show err
 ++ ". For portability, hackage requires that file names be valid on both Unix "
 ++ "and Windows systems, and not refer outside of the tarball."
explainTarError (FormatError formateror) =
    "There is an error in the format of the tar file: " ++ show formateror
 ++ ". Check that it is a valid tar file (e.g. 'tar -xtf thefile.tar'). "
 ++ "You may need to re-create the package tarball and try again."
explainTarError (FutureTimeError entryname time serverTime) =
    "The tarball entry " ++ quote entryname ++ " has a file timestamp that is "
 ++ "in the future (" ++ show time ++ " vs this server's time of " ++ show serverTime
 ++ "). This tends to cause problems for build systems and other tools, so hackage "
 ++ "does not allow it. This problem can be caused by having a misconfigured system "
 ++ "time, or by bugs in the tools (tarballs created by 'cabal sdist' on Windows "
 ++ "with cabal-install-1.18.0.2 or older have this problem)."
explainTarError (PermissionsError entryname mode) =
    "The tarball entry " ++ quote entryname ++ " has file permissions that are "
 ++ "broken: " ++ (showMode mode) ++ ". Permissions must be 644 at a minimum "
 ++ "for files and 755 for directories."
  where
    showMode :: Tar.Permissions -> String
    showMode m = printf "%.3o" (fromIntegral m :: Int)

quote :: String -> String
quote s = "'" ++ s ++ "'"

-- | Whether a UTF8 BOM is at the beginning of the input
startsWithBOM :: ByteString -> Bool
startsWithBOM bs = LBS.take 3 bs == LBS.pack [0xEF, 0xBB, 0xBF]

-- | Licence acceptance predicate (only used on central-server)
--
-- * NONE is rejected
--
-- * "or later" syntax (+ postfix) is rejected
--
-- * "WITH exc" exceptions are rejected
--
-- * There should be a way to interpert license as (conjunction of)
--   OSI-accepted licenses or CC0
--
isAcceptableLicense :: PackageDescription -> Bool
isAcceptableLicense = go . license
  where
    go :: SPDX.License -> Bool
    go SPDX.NONE = False
    go (SPDX.License expr) = goExpr expr
      where
        goExpr (SPDX.EAnd a b)            = goExpr a && goExpr b
        goExpr (SPDX.EOr a b)             = goExpr a || goExpr b
        goExpr (SPDX.ELicense _ (Just _)) = False -- Don't allow exceptions
        goExpr (SPDX.ELicense s Nothing)  = goSimple s

        goSimple (SPDX.ELicenseRef _)      = False -- don't allow referenced licenses
        goSimple (SPDX.ELicenseIdPlus _)   = False -- don't allow + licenses (use GPL-3.0-or-later e.g.)
        goSimple (SPDX.ELicenseId SPDX.CC0_1_0) = True -- CC0 isn't OSI approved, but we allow it as "PublicDomain", this is eg. PublicDomain in http://hackage.haskell.org/package/string-qq-0.0.2/src/LICENSE
        goSimple (SPDX.ELicenseId lid)     = SPDX.licenseIsOsiApproved lid -- allow only OSI approved licenses.<|MERGE_RESOLUTION|>--- conflicted
+++ resolved
@@ -25,13 +25,7 @@
          ( PackageIdentifier, packageVersion, packageName, PackageName )
 import Distribution.PackageDescription
          ( GenericPackageDescription(..), PackageDescription(..)
-<<<<<<< HEAD
-         , specVersion )
-=======
-         , allBuildInfo, allLibraries
-         , mixins, signatures, specVersion, license
-         )
->>>>>>> 6396f245
+         , license, specVersion )
 import Distribution.PackageDescription.Configuration
          ( flattenPackageDescription )
 import Distribution.PackageDescription.Check
